#optimization levels depending on debug
AM_CFLAGS = $(GLOBAL_AM_CFLAGS) -I$(top_builddir)/include -I$(top_builddir)/src -I. -I$(top_builddir)/src/util
TOOL_DIR = ../tools
lib_LTLIBRARIES = libopen62541.la
libopen62541_la_LDFLAGS = -avoid-version -no-undefined
libopen62541_la_SOURCES = opcua.c \
			ua_basictypes.c \
			ua_namespace_0.c \
			util/ua_list.c \
			util/ua_indexedList.c \
			ua_transport.c \
			ua_transport_binary.c \
			ua_transport_binary_secure.c \
			ua_namespace.c \
			ua_services_attribute.c \
			ua_services_session.c \
			ua_services_discovery.c \
			ua_services_securechannel.c \
			ua_services_nodemanagement.c \
			ua_services_view.c \
			ua_application.c \
			ua_xml.c\
			ua_stack_channel.c \
			ua_stack_channel_manager.c \
			ua_transport_connection_manager.c \
			ua_transport_connection.c

.PHONY: convenience-link clean-convenience-link

convenience-link: $(lib_LTLIBRARIES)
<<<<<<< HEAD
	@test -e $(top_builddir)/lib || mkdir $(top_builddir)/lib
	@for soname in `echo | $(EGREP) "^dlname=" $^ | $(SED) -e "s|^dlname='\(.*\)'|\1|"`; do \
		echo "$$soname: creating convenience link from $(abs_builddir)/.libs to $(top_builddir)/lib"; \
		rm -f $(top_builddir)/lib/$$soname ; \
		test -e $(abs_builddir)/.libs/$$soname && \
		cd $(top_builddir)/lib && \
		$(LN_S) $(abs_builddir)/.libs/$$soname $$soname || true;\
		done
	@for aname in `echo | $(EGREP) "^dlname=" $^ | $(SED) -e "s|^dlname='\(.*\)\.\(.*\)'|\1\.a|"`; do \
=======
	@test -e "$(top_builddir)/lib" || mkdir "$(top_builddir)/lib"
	@for soname in `echo | $(EGREP) "^dlname=" $^ | $(SED) -e "s|^dlname='\(.*\)'|\1|"`; do  \
		echo "$$soname: creating convenience link from $(abs_builddir)/.libs to $(top_builddir)/lib"; \
		rm -f $(top_builddir)/lib/$$soname ; \
		test -e "$(abs_builddir)/.libs/$$soname" && \
		cd "$(top_builddir)/lib" && \
		$(LN_S) "$(abs_builddir)/.libs/$$soname" "$$soname" || true;\
	done
	@for aname in `echo | $(EGREP) "^dlname=" $^ | $(SED) -e "s|^dlname='\(.*\)\.\(.*\)'|\1\.a|"`; do  \
>>>>>>> 221233c6
		echo "$$aname: creating convenience link from $(abs_builddir)/.libs to $(top_builddir)/lib"; \
		rm -f "$(top_builddir)/lib/$$aname" ; \
		test -e "$(abs_builddir)/.libs/$$aname" && \
		cd "$(top_builddir)/lib" && \
		$(LN_S) "$(abs_builddir)/.libs/$$aname" "$$aname" || true;\
	done

clean-convenience-link:
	rm -rf $(top_builddir)/lib/ || true;

all-local: convenience-link

clean-local: clean-convenience-link<|MERGE_RESOLUTION|>--- conflicted
+++ resolved
@@ -1,4 +1,3 @@
-#optimization levels depending on debug
 AM_CFLAGS = $(GLOBAL_AM_CFLAGS) -I$(top_builddir)/include -I$(top_builddir)/src -I. -I$(top_builddir)/src/util
 TOOL_DIR = ../tools
 lib_LTLIBRARIES = libopen62541.la
@@ -28,17 +27,6 @@
 .PHONY: convenience-link clean-convenience-link
 
 convenience-link: $(lib_LTLIBRARIES)
-<<<<<<< HEAD
-	@test -e $(top_builddir)/lib || mkdir $(top_builddir)/lib
-	@for soname in `echo | $(EGREP) "^dlname=" $^ | $(SED) -e "s|^dlname='\(.*\)'|\1|"`; do \
-		echo "$$soname: creating convenience link from $(abs_builddir)/.libs to $(top_builddir)/lib"; \
-		rm -f $(top_builddir)/lib/$$soname ; \
-		test -e $(abs_builddir)/.libs/$$soname && \
-		cd $(top_builddir)/lib && \
-		$(LN_S) $(abs_builddir)/.libs/$$soname $$soname || true;\
-		done
-	@for aname in `echo | $(EGREP) "^dlname=" $^ | $(SED) -e "s|^dlname='\(.*\)\.\(.*\)'|\1\.a|"`; do \
-=======
 	@test -e "$(top_builddir)/lib" || mkdir "$(top_builddir)/lib"
 	@for soname in `echo | $(EGREP) "^dlname=" $^ | $(SED) -e "s|^dlname='\(.*\)'|\1|"`; do  \
 		echo "$$soname: creating convenience link from $(abs_builddir)/.libs to $(top_builddir)/lib"; \
@@ -48,7 +36,6 @@
 		$(LN_S) "$(abs_builddir)/.libs/$$soname" "$$soname" || true;\
 	done
 	@for aname in `echo | $(EGREP) "^dlname=" $^ | $(SED) -e "s|^dlname='\(.*\)\.\(.*\)'|\1\.a|"`; do  \
->>>>>>> 221233c6
 		echo "$$aname: creating convenience link from $(abs_builddir)/.libs to $(top_builddir)/lib"; \
 		rm -f "$(top_builddir)/lib/$$aname" ; \
 		test -e "$(abs_builddir)/.libs/$$aname" && \
