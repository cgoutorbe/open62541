#include "ua_securechannel_manager.h"
#include "ua_session.h"
#include "ua_statuscodes.h"

UA_StatusCode UA_SecureChannelManager_init(UA_SecureChannelManager *cm, UA_UInt32 maxChannelCount,
                                           UA_UInt32 tokenLifetime, UA_UInt32 startChannelId,
                                           UA_UInt32 startTokenId) {
    LIST_INIT(&cm->channels);
    cm->lastChannelId      = startChannelId;
    cm->lastTokenId        = startTokenId;
    cm->maxChannelLifetime = tokenLifetime;
    cm->maxChannelCount    = maxChannelCount;
    return UA_STATUSCODE_GOOD;
}

void UA_SecureChannelManager_deleteMembers(UA_SecureChannelManager *cm) {
    channel_list_entry *current = LIST_FIRST(&cm->channels);
    while(current) {
        LIST_REMOVE(current, pointers);
        UA_SecureChannel_deleteMembersCleanup(&current->channel);
        UA_free(current);
        current = LIST_FIRST(&cm->channels);
    }
}

void UA_SecureChannelManager_cleanupTimedOut(UA_SecureChannelManager *cm, UA_DateTime now) {
    channel_list_entry *entry = LIST_FIRST(&cm->channels);
    /* remove channels that were not renewed or who have no connection attached */
    while(entry) {
        if(entry->channel.securityToken.createdAt +
            (10000 * entry->channel.securityToken.revisedLifetime) > now &&
            entry->channel.connection) {
            entry = LIST_NEXT(entry, pointers);
        }
        else {
            channel_list_entry *next = LIST_NEXT(entry, pointers);
            LIST_REMOVE(entry, pointers);
            UA_SecureChannel_deleteMembersCleanup(&entry->channel);
            UA_free(entry);
            entry = next;
        }
    }
}


UA_StatusCode UA_SecureChannelManager_open(UA_SecureChannelManager *cm, UA_Connection *conn,
                                           const UA_OpenSecureChannelRequest *request,
                                           UA_OpenSecureChannelResponse *response) {
    switch(request->securityMode) {
    case UA_MESSAGESECURITYMODE_NONE:
        break;
    case UA_MESSAGESECURITYMODE_INVALID:
    case UA_MESSAGESECURITYMODE_SIGN:
    case UA_MESSAGESECURITYMODE_SIGNANDENCRYPT:
    default:
        response->responseHeader.serviceResult = UA_STATUSCODE_BADSECURITYMODEREJECTED;
        return response->responseHeader.serviceResult;
    }

    channel_list_entry *entry = UA_malloc(sizeof(channel_list_entry));
    if(!entry)
        return UA_STATUSCODE_BADOUTOFMEMORY;

    UA_SecureChannel_init(&entry->channel);
    response->responseHeader.stringTableSize = 0;
    response->responseHeader.timestamp       = UA_DateTime_now();
    response->serverProtocolVersion = 0;

    entry->channel.securityToken.channelId       = cm->lastChannelId++;
    entry->channel.securityToken.tokenId         = cm->lastTokenId++;
    entry->channel.securityToken.createdAt       = UA_DateTime_now();
    entry->channel.securityToken.revisedLifetime = (request->requestedLifetime > cm->maxChannelLifetime) ?
                                                   cm->maxChannelLifetime : request->requestedLifetime;
    //FIXME: pragmatic workaround to get clients requesting lifetime of 0 working
    if(entry->channel.securityToken.revisedLifetime == 0) {
        entry->channel.securityToken.revisedLifetime = cm->maxChannelLifetime;
        //FIXME: I'd log it, but there is no pointer to the logger
        // printf("Warning: client requests token lifetime of 0 in OpenSecureChannelRequest setting it to %llu\n", cm->maxChannelLifetime);
    }

    UA_ByteString_copy(&request->clientNonce, &entry->channel.clientNonce);
    entry->channel.serverAsymAlgSettings.securityPolicyUri =
        UA_STRING_ALLOC("http://opcfoundation.org/UA/SecurityPolicy#None");

    UA_SecureChannel_generateNonce(&entry->channel.serverNonce);
    UA_ByteString_copy(&entry->channel.serverNonce, &response->serverNonce);
    UA_ChannelSecurityToken_copy(&entry->channel.securityToken, &response->securityToken);

    UA_Connection_attachSecureChannel(conn, &entry->channel);
    LIST_INSERT_HEAD(&cm->channels, entry, pointers);

    return UA_STATUSCODE_GOOD;
}

UA_StatusCode UA_SecureChannelManager_renew(UA_SecureChannelManager *cm, UA_Connection *conn,
                                            const UA_OpenSecureChannelRequest *request,
                                            UA_OpenSecureChannelResponse *response)
{
    UA_SecureChannel *channel = conn->channel;
    if(channel == UA_NULL)
        return UA_STATUSCODE_BADINTERNALERROR;

    channel->securityToken.tokenId         = cm->lastTokenId++;
    channel->securityToken.createdAt       = UA_DateTime_now(); // todo: is wanted?
    channel->securityToken.revisedLifetime = (request->requestedLifetime > cm->maxChannelLifetime) ?
                                             cm->maxChannelLifetime : request->requestedLifetime;
    //FIXME: pragmatic workaround to get clients requesting lifetime of 0 working
    if(channel->securityToken.revisedLifetime == 0){
        channel->securityToken.revisedLifetime = cm->maxChannelLifetime;
        //FIXME: I'd log it, but there is no pointer to the logger
        // printf("Warning: client requests token lifetime of 0 in renewing SecureChannel setting it to %llu\n", cm->maxChannelLifetime);
    }

    if(channel->serverNonce.data != UA_NULL)
        UA_ByteString_deleteMembers(&channel->serverNonce);
    UA_SecureChannel_generateNonce(&channel->serverNonce);
    UA_ByteString_copy(&channel->serverNonce, &response->serverNonce);
    UA_ChannelSecurityToken_copy(&channel->securityToken, &response->securityToken);
    return UA_STATUSCODE_GOOD;
}

UA_SecureChannel * UA_SecureChannelManager_get(UA_SecureChannelManager *cm, UA_UInt32 channelId) {
    channel_list_entry *entry;
    LIST_FOREACH(entry, &cm->channels, pointers) {
        if(entry->channel.securityToken.channelId == channelId)
            return &entry->channel;
    }
    return UA_NULL;
}

UA_StatusCode UA_SecureChannelManager_close(UA_SecureChannelManager *cm, UA_UInt32 channelId) {
    channel_list_entry *entry;
    LIST_FOREACH(entry, &cm->channels, pointers) {
<<<<<<< HEAD
        if(entry->channel.securityToken.channelId == channelId) {
            UA_Connection *c = entry->channel.connection;
            if(c) {
                UA_Connection_detachSecureChannel(c);
                c->close(c);
            }
            entry->channel.session = UA_NULL;
            UA_SecureChannel_deleteMembers(&entry->channel);
            LIST_REMOVE(entry, pointers);
            UA_free(entry);
            return UA_STATUSCODE_GOOD;
        }
=======
        if(entry->channel.securityToken.channelId == channelId)
            break;
>>>>>>> 0aaf46d6
    }
    if(!entry)
        return UA_STATUSCODE_BADINTERNALERROR;
    LIST_REMOVE(entry, pointers);
    UA_SecureChannel_deleteMembersCleanup(&entry->channel);
    UA_free(entry);
    return UA_STATUSCODE_GOOD;
}<|MERGE_RESOLUTION|>--- conflicted
+++ resolved
@@ -41,7 +41,6 @@
         }
     }
 }
-
 
 UA_StatusCode UA_SecureChannelManager_open(UA_SecureChannelManager *cm, UA_Connection *conn,
                                            const UA_OpenSecureChannelRequest *request,
@@ -131,23 +130,8 @@
 UA_StatusCode UA_SecureChannelManager_close(UA_SecureChannelManager *cm, UA_UInt32 channelId) {
     channel_list_entry *entry;
     LIST_FOREACH(entry, &cm->channels, pointers) {
-<<<<<<< HEAD
-        if(entry->channel.securityToken.channelId == channelId) {
-            UA_Connection *c = entry->channel.connection;
-            if(c) {
-                UA_Connection_detachSecureChannel(c);
-                c->close(c);
-            }
-            entry->channel.session = UA_NULL;
-            UA_SecureChannel_deleteMembers(&entry->channel);
-            LIST_REMOVE(entry, pointers);
-            UA_free(entry);
-            return UA_STATUSCODE_GOOD;
-        }
-=======
         if(entry->channel.securityToken.channelId == channelId)
             break;
->>>>>>> 0aaf46d6
     }
     if(!entry)
         return UA_STATUSCODE_BADINTERNALERROR;
