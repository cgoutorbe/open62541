--- conflicted
+++ resolved
@@ -688,38 +688,27 @@
 processServiceResponse(struct ResponseDescription *rd, UA_SecureChannel *channel,
                        UA_MessageType messageType, UA_UInt32 requestId,
                        UA_ByteString *message) {
-<<<<<<< HEAD
+    UA_StatusCode retval = UA_STATUSCODE_GOOD;
     const UA_NodeId expectedNodeId =
         UA_NODEID_NUMERIC(0, rd->responseType->binaryEncodingId);
     const UA_NodeId serviceFaultNodeId =
         UA_NODEID_NUMERIC(0, UA_TYPES[UA_TYPES_SERVICEFAULT].binaryEncodingId);
-=======
->>>>>>> 776c27ba
-
-    UA_StatusCode retval = UA_STATUSCODE_GOOD;
-    const UA_NodeId expectedNodeId =
-            UA_NODEID_NUMERIC(0, rd->responseType->binaryEncodingId);
-    const UA_NodeId serviceFaultNodeId =
-            UA_NODEID_NUMERIC(0, UA_TYPES[UA_TYPES_SERVICEFAULT].binaryEncodingId);
 
     UA_ResponseHeader *respHeader = (UA_ResponseHeader*)rd->response;
     rd->processed = true;
 
-<<<<<<< HEAD
     /* Forward declaration for the goto */
     size_t offset = 0;
     UA_NodeId responseId;
 
-    if(messageType != UA_MESSAGETYPE_MSG) {
-=======
     if(messageType == UA_MESSAGETYPE_ERR) {
         UA_TcpErrorMessage *msg = (UA_TcpErrorMessage*)message;
         UA_LOG_ERROR(rd->client->config.logger, UA_LOGCATEGORY_CLIENT,
-                     "Server replied with an error message: %s %.*s", UA_StatusCode_name(msg->error), msg->reason.length, msg->reason.data);
+                     "Server replied with an error message: %s %.*s",
+                     UA_StatusCode_name(msg->error), msg->reason.length, msg->reason.data);
         retval = msg->error;
         goto finish;
     } else if(messageType != UA_MESSAGETYPE_MSG) {
->>>>>>> 776c27ba
         UA_LOG_ERROR(rd->client->config.logger, UA_LOGCATEGORY_CLIENT,
                      "Server replied with the wrong message type");
         retval = UA_STATUSCODE_BADTCPMESSAGETYPEINVALID;
